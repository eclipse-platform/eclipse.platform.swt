/*******************************************************************************
 * Copyright (c) 2000, 2011 IBM Corporation and others.
 * All rights reserved. This program and the accompanying materials
 * are made available under the terms of the Eclipse Public License v1.0
 * which accompanies this distribution, and is available at
 * http://www.eclipse.org/legal/epl-v10.html
 *
 * Contributors:
 *     IBM Corporation - initial API and implementation
 *******************************************************************************/
package org.eclipse.swt.internal;

import java.io.*;

public class Library {

	/* SWT Version - Mmmm (M=major, mmm=minor) */
	
	/**
	 * SWT Major version number (must be >= 0)
	 */
    static int MAJOR_VERSION = 3;
	
	/**
	 * SWT Minor version number (must be in the range 0..999)
	 */
<<<<<<< HEAD
    static int MINOR_VERSION = 803;
=======
    static int MINOR_VERSION = 806;
>>>>>>> d52df98f
	
	/**
	 * SWT revision number (must be >= 0)
	 */
	static int REVISION = 0;
	
	/**
	 * The JAVA and SWT versions
	 */
	public static final int JAVA_VERSION, SWT_VERSION;

	static final String SEPARATOR;
	static final String DELIMITER;
	
	/* 64-bit support */
	static final boolean IS_64 = longConst() == (int /*long*/)longConst();
	static final String SUFFIX_64 = "-64";	//$NON-NLS-1$
	static final String SWT_LIB_DIR;

static {
	DELIMITER = System.getProperty("line.separator"); //$NON-NLS-1$
	SEPARATOR = System.getProperty("file.separator"); //$NON-NLS-1$
	SWT_LIB_DIR = ".swt" + SEPARATOR + "lib" + SEPARATOR + os() + SEPARATOR + arch(); //$NON-NLS-1$ $NON-NLS-2$
	JAVA_VERSION = parseVersion(System.getProperty("java.version")); //$NON-NLS-1$
	SWT_VERSION = SWT_VERSION(MAJOR_VERSION, MINOR_VERSION);
}

static String arch() {
	String osArch = System.getProperty("os.arch"); //$NON-NLS-1$
	if (osArch.equals ("i386") || osArch.equals ("i686")) return "x86"; //$NON-NLS-1$ $NON-NLS-2$ $NON-NLS-3$
	if (osArch.equals ("amd64")) return "x86_64"; //$NON-NLS-1$ $NON-NLS-2$
	if (osArch.equals ("IA64N")) return "ia64_32"; //$NON-NLS-1$ $NON-NLS-2$
	if (osArch.equals ("IA64W")) return "ia64"; //$NON-NLS-1$ $NON-NLS-2$
	return osArch;
}

static String os() {
	String osName = System.getProperty("os.name"); //$NON-NLS-1$
	if (osName.equals ("Linux")) return "linux"; //$NON-NLS-1$ $NON-NLS-2$
	if (osName.equals ("AIX")) return "aix"; //$NON-NLS-1$ $NON-NLS-2$
	if (osName.equals ("Solaris") || osName.equals ("SunOS")) return "solaris"; //$NON-NLS-1$ $NON-NLS-2$ $NON-NLS-3$
	if (osName.equals ("HP-UX")) return "hpux"; //$NON-NLS-1$ $NON-NLS-2$
	if (osName.equals ("Mac OS X")) return "macosx"; //$NON-NLS-1$ $NON-NLS-2$
	if (osName.startsWith ("Win")) return "win32"; //$NON-NLS-1$ $NON-NLS-2$
	return osName;
}

static void chmod(String permision, String path) {
	if (Platform.PLATFORM.equals ("win32")) return; //$NON-NLS-1$
	try {
		Runtime.getRuntime ().exec (new String []{"chmod", permision, path}).waitFor(); //$NON-NLS-1$
	} catch (Throwable e) {}
}

/* Use method instead of in-lined constants to avoid compiler warnings */
static long longConst() {
	return 0x1FFFFFFFFL;
}

static int parseVersion(String version) {
	if (version == null) return 0;
	int major = 0, minor = 0, micro = 0;
	int length = version.length(), index = 0, start = 0;
	while (index < length && Character.isDigit(version.charAt(index))) index++;
	try {
		if (start < length) major = Integer.parseInt(version.substring(start, index));
	} catch (NumberFormatException e) {}
	start = ++index;
	while (index < length && Character.isDigit(version.charAt(index))) index++;
	try {
		if (start < length) minor = Integer.parseInt(version.substring(start, index));
	} catch (NumberFormatException e) {}
	start = ++index;
	while (index < length && Character.isDigit(version.charAt(index))) index++;
	try {
		if (start < length) micro = Integer.parseInt(version.substring(start, index));
	} catch (NumberFormatException e) {}
	return JAVA_VERSION(major, minor, micro);
}

/**
 * Returns the Java version number as an integer.
 * 
 * @param major
 * @param minor
 * @param micro
 * @return the version
 */
public static int JAVA_VERSION (int major, int minor, int micro) {
	return (major << 16) + (minor << 8) + micro;
}

/**
 * Returns the SWT version number as an integer.
 * 
 * @param major
 * @param minor
 * @return the version
 */
public static int SWT_VERSION (int major, int minor) {
	return major * 1000 + minor;
}

static boolean extract (String fileName, String mappedName, StringBuffer message) {
	FileOutputStream os = null;
	InputStream is = null;
	File file = new File(fileName);
	boolean extracted = false;
	try {
		if (!file.exists ()) {
			is = Library.class.getResourceAsStream ("/" + mappedName); //$NON-NLS-1$
			if (is != null) {
				extracted = true;
				int read;
				byte [] buffer = new byte [4096];
				os = new FileOutputStream (fileName);
				while ((read = is.read (buffer)) != -1) {
					os.write(buffer, 0, read);
				}
				os.close ();
				is.close ();
				chmod ("755", fileName);
				if (load (fileName, message)) return true;
			}
		}
	} catch (Throwable e) {
		try {
			if (os != null) os.close ();
		} catch (IOException e1) {}
		try {
			if (is != null) is.close ();
		} catch (IOException e1) {}
		if (extracted && file.exists ()) file.delete ();
	}
	return false;
}

static boolean load (String libName, StringBuffer message) {
	try {
		if (libName.indexOf (SEPARATOR) != -1) {
			System.load (libName);
		} else {
			System.loadLibrary (libName);
		}		
		return true;
	} catch (UnsatisfiedLinkError e) {
		if (message.length() == 0) message.append(DELIMITER);
		message.append('\t');
		message.append(e.getMessage());
		message.append(DELIMITER);
	}
	return false;
}

/**
 * Loads the shared library that matches the version of the
 * Java code which is currently running.  SWT shared libraries
 * follow an encoding scheme where the major, minor and revision
 * numbers are embedded in the library name and this along with
 * <code>name</code> is used to load the library.  If this fails,
 * <code>name</code> is used in another attempt to load the library,
 * this time ignoring the SWT version encoding scheme.
 *
 * @param name the name of the library to load
 */
public static void loadLibrary (String name) {
	loadLibrary (name, true);
}

/**
 * Loads the shared library that matches the version of the
 * Java code which is currently running.  SWT shared libraries
 * follow an encoding scheme where the major, minor and revision
 * numbers are embedded in the library name and this along with
 * <code>name</code> is used to load the library.  If this fails,
 * <code>name</code> is used in another attempt to load the library,
 * this time ignoring the SWT version encoding scheme.
 *
 * @param name the name of the library to load
 * @param mapName true if the name should be mapped, false otherwise
 */
public static void loadLibrary (String name, boolean mapName) {
	String prop = System.getProperty ("sun.arch.data.model"); //$NON-NLS-1$
	if (prop == null) prop = System.getProperty ("com.ibm.vm.bitmode"); //$NON-NLS-1$
	if (prop != null) {
		if ("32".equals (prop) && IS_64) { //$NON-NLS-1$
			throw new UnsatisfiedLinkError ("Cannot load 64-bit SWT libraries on 32-bit JVM"); //$NON-NLS-1$
		}
		if ("64".equals (prop) && !IS_64) { //$NON-NLS-1$
			throw new UnsatisfiedLinkError ("Cannot load 32-bit SWT libraries on 64-bit JVM"); //$NON-NLS-1$
		}
	}
	
	/* Compute the library name and mapped name */
	String libName1, libName2, mappedName1, mappedName2;
	if (mapName) {
		String version = System.getProperty ("swt.version"); //$NON-NLS-1$
		if (version == null) {
			version = "" + MAJOR_VERSION; //$NON-NLS-1$
			/* Force 3 digits in minor version number */
			if (MINOR_VERSION < 10) {
				version += "00"; //$NON-NLS-1$
			} else {
				if (MINOR_VERSION < 100) version += "0"; //$NON-NLS-1$
			}
			version += MINOR_VERSION;		
			/* No "r" until first revision */
			if (REVISION > 0) version += "r" + REVISION; //$NON-NLS-1$
		}
		libName1 = name + "-" + Platform.PLATFORM + "-" + version;  //$NON-NLS-1$ //$NON-NLS-2$
		libName2 = name + "-" + Platform.PLATFORM;  //$NON-NLS-1$
		mappedName1 = mapLibraryName (libName1);
		mappedName2 = mapLibraryName (libName2);
	} else {
		libName1 = libName2 = mappedName1 = mappedName2 = name;
	}

	StringBuffer message = new StringBuffer();
	
	/* Try loading library from swt library path */
	String path = System.getProperty ("swt.library.path"); //$NON-NLS-1$
	if (path != null) {
		path = new File (path).getAbsolutePath ();
		if (load (path + SEPARATOR + mappedName1, message)) return;
		if (mapName && load (path + SEPARATOR + mappedName2, message)) return;
	}

	/* Try loading library from java library path */
	if (load (libName1, message)) return;
	if (mapName && load (libName2, message)) return;

	/* Try loading library from the tmp directory if swt library path is not specified */
	String fileName1 = mappedName1;
	String fileName2 = mappedName2;
	if (path == null) {
		path = System.getProperty ("user.home"); //$NON-NLS-1$
		File dir = new File (path, SWT_LIB_DIR);
		if ((dir.exists () && dir.isDirectory ()) || dir.mkdirs ()) {
			path = dir.getAbsolutePath ();
		} else {
			/* fall back to using the home dir directory */
			if (IS_64) {
				fileName1 = mapLibraryName (libName1 + SUFFIX_64);
				fileName2 = mapLibraryName (libName2 + SUFFIX_64);
			}
		}
		if (load (path + SEPARATOR + fileName1, message)) return;
		if (mapName && load (path + SEPARATOR + fileName2, message)) return;
	}
		
	/* Try extracting and loading library from jar */
	if (path != null) {
		if (extract (path + SEPARATOR + fileName1, mappedName1, message)) return;
		if (mapName && extract (path + SEPARATOR + fileName2, mappedName2, message)) return;
	}
	
	/* Failed to find the library */
	throw new UnsatisfiedLinkError ("Could not load SWT library. Reasons: " + message.toString()); //$NON-NLS-1$
}

static String mapLibraryName (String libName) {
	/* SWT libraries in the Macintosh use the extension .jnilib but the some VMs map to .dylib. */
	libName = System.mapLibraryName (libName);
	String ext = ".dylib"; //$NON-NLS-1$
	if (libName.endsWith(ext)) {
		libName = libName.substring(0, libName.length() - ext.length()) + ".jnilib"; //$NON-NLS-1$
	}
	return libName;
}

}<|MERGE_RESOLUTION|>--- conflicted
+++ resolved
@@ -24,11 +24,7 @@
 	/**
 	 * SWT Minor version number (must be in the range 0..999)
 	 */
-<<<<<<< HEAD
-    static int MINOR_VERSION = 803;
-=======
     static int MINOR_VERSION = 806;
->>>>>>> d52df98f
 	
 	/**
 	 * SWT revision number (must be >= 0)
